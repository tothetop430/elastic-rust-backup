--- conflicted
+++ resolved
@@ -34,11 +34,7 @@
 elastic_date_macros = { version = "~0.2.1", optional = true }
 clippy = { version = "^0.*", optional = true }
 serde_macros = { version = "~0.7.0", optional = true }
-<<<<<<< HEAD
-elastic_types_macros = { version = "~0.3.0", optional = true, features = [ "serde-attrs" ] }
-=======
 elastic_types_macros = { version = "*", path = "../macros/types", optional = true }
->>>>>>> f80c3dfa
 
 [build-dependencies]
 serde_codegen = { version = "^0.*", optional = true }
